--- conflicted
+++ resolved
@@ -106,11 +106,8 @@
     case call_expr:
     case index_expr:
     case member_expr:
-<<<<<<< HEAD
     case field_expr:
-=======
     case init_expr:
->>>>>>> 28023d65
     case convert_expr:
       // Call, index, and member expressions are postfix expression.
       // We include conversions here also.
