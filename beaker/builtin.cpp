--- conflicted
+++ resolved
@@ -479,17 +479,10 @@
 }
 
 
-<<<<<<< HEAD
-// This instructs the runtime to set the field to the given
-// value sent as an i8*.
-//
-//
-=======
 // Requests that the runtime write over a certain field in the packet
 // with the data provided to the function.
 //
 //    void set_field(Context*, int field, int len, void* val)
->>>>>>> b981d296
 Function_decl*
 Builtin::set_field()
 {
