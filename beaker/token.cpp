// Copyright (c) 2015 Andrew Sutton
// All rights reserved

#include "beaker/token.hpp"


// TODO: This could be unified with the token so
// that I'd only have to write the spelling once.
char const*
spelling(Token_kind k)
{
  switch (k) {
    case lbrace_tok: return "{";
    case rbrace_tok: return "}";
    case lparen_tok: return "(";
    case rparen_tok: return ")";
    case lbrack_tok: return "[";
    case rbrack_tok: return "]";
    case squote_tok: return "''";
    case dquote_tok: return "\"";
    case comma_tok: return ",";
    case colon_tok: return ":";
    case semicolon_tok: return ";";
    case dot_tok: return ".";
    case equal_tok: return "=";
    case plus_tok: return "+";
    case minus_tok: return "-";
    case star_tok: return "*";
    case slash_tok: return "/";
    case percent_tok: return "%";
    case eq_tok: return "==";
    case ne_tok: return "!=";
    case lt_tok: return "<";
    case gt_tok: return ">";
    case le_tok: return "<=";
    case ge_tok: return ">=";
    case and_tok: return "&&";
    case or_tok: return "||";
    case not_tok: return "!";
    case amp_tok: return "&";
    case bor_tok: return "|";
    case bxor_tok: return "^";
    case lshift_tok: return "<<";
    case rshift_tok: return ">>";
    case arrow_tok: return "->";
    case scope_tok: return "::";

    case abstract_kw: return "abstract";
    case bool_kw: return "bool";
    case break_kw: return "break";
    case char_kw: return "char";
    case continue_kw: return "continue";
    case def_kw: return "def";
    case else_kw: return "else";
    case foreign_kw: return "foreign";
    case meta_kw: return "meta";
    case if_kw: return "if";
    case int_kw: return "int";
    case uint_kw: return "uint";
    case return_kw: return "return";
    case struct_kw: return "struct";
    case this_kw: return "this";
    case var_kw: return "var";
    case virtual_kw: return "virtual";
    case while_kw: return "while";
    case match_kw: return "match";
    case case_kw: return "case";

    // network specific
    case layout_kw: return "layout";
    case decoder_kw: return "decoder";
    case decode_kw: return "decode";
    case start_kw: return "start";
    case extract_kw: return "extract";
    case as_kw: return "as";
    case exact_table_kw: return "exact_table";
    case prefix_table_kw: return "prefix_table";
    case wild_table_kw: return "wildcard_table";
    case miss_kw: return "miss";
    case action_kw: return "action_set";
    case port_kw: return "Port";
    case goto_kw: return "goto";
    case output_kw: return "output";
    case write_kw: return "write";
    case drop_kw: return "drop";
    case flood_kw: return "flood";
    case clear_kw: return "clear";
    case set_kw: return "set";
    case copy_kw: return "copy";
    case add_kw: return "add";
    case rmv_kw: return "remove";
    case into_kw: return "into";
    case from_kw: return "from";
<<<<<<< HEAD
=======
    case event_kw: return "event";
>>>>>>> b981d296
    case raise_kw: return "raise";

    default: return "<unspecified>";
  }
}

// Initialize the symbols of the language.
void
init_symbols(Symbol_table& syms)
{
  // Create the symbol table and install all of the
  // default tokens.
  syms.put<Symbol>("{", lbrace_tok);
  syms.put<Symbol>("}", rbrace_tok);
  syms.put<Symbol>("(", lparen_tok);
  syms.put<Symbol>(")", rparen_tok);
  syms.put<Symbol>("[", lbrack_tok);
  syms.put<Symbol>("]", rbrack_tok);
  syms.put<Symbol>("'", squote_tok);
  syms.put<Symbol>("\"", dquote_tok);
  syms.put<Symbol>(",", comma_tok);
  syms.put<Symbol>(":", colon_tok);
  syms.put<Symbol>(";", semicolon_tok);
  syms.put<Symbol>(".", dot_tok);
  syms.put<Symbol>("=", equal_tok);
  syms.put<Symbol>("+", plus_tok);
  syms.put<Symbol>("-", minus_tok);
  syms.put<Symbol>("*", star_tok);
  syms.put<Symbol>("/", slash_tok);
  syms.put<Symbol>("%", percent_tok);
  syms.put<Symbol>("==", eq_tok);
  syms.put<Symbol>("!=", ne_tok);
  syms.put<Symbol>("<", lt_tok);
  syms.put<Symbol>(">", gt_tok);
  syms.put<Symbol>("<=", le_tok);
  syms.put<Symbol>(">=", ge_tok);
  syms.put<Symbol>("&&", and_tok);
  syms.put<Symbol>("||", or_tok);
  syms.put<Symbol>("!", not_tok);
  syms.put<Symbol>("&", amp_tok);
  syms.put<Symbol>("|", bor_tok);
  syms.put<Symbol>("^", bxor_tok);
  syms.put<Symbol>("<<", lshift_tok);
  syms.put<Symbol>(">>", rshift_tok);
  syms.put<Symbol>("->", arrow_tok);
  syms.put<Symbol>("::", scope_tok);

  // Keywords
  syms.put<Symbol>("abstract", abstract_kw);
  syms.put<Symbol>("bool", bool_kw);
  syms.put<Symbol>("break", break_kw);
  syms.put<Symbol>("char", char_kw);
  syms.put<Symbol>("continue", continue_kw);
  syms.put<Symbol>("def", def_kw);
  syms.put<Symbol>("else", else_kw);
  syms.put<Symbol>("foreign", foreign_kw);
  syms.put<Symbol>("meta", meta_kw);
  syms.put<Symbol>("if", if_kw);
  syms.put<Symbol>("int", int_kw);
  syms.put<Symbol>("uint", uint_kw);
  syms.put<Symbol>("while", while_kw);
  syms.put<Symbol>("return", return_kw);
  syms.put<Symbol>("struct", struct_kw);
  syms.put<Symbol>("this", this_kw);
  syms.put<Symbol>("var", var_kw);
  syms.put<Symbol>("virtual", virtual_kw);
  syms.put<Symbol>("while", while_kw);

  syms.put<Symbol>("match", match_kw);
  syms.put<Symbol>("case", case_kw);

  // network specific keywords
  syms.put<Symbol>("layout", layout_kw);
  syms.put<Symbol>("decoder", decoder_kw);
  syms.put<Symbol>("decode", decode_kw);
  syms.put<Symbol>("start", start_kw);
  syms.put<Symbol>("extract", extract_kw);
  syms.put<Symbol>("as", as_kw);
  syms.put<Symbol>("exact_table", exact_table_kw);
  syms.put<Symbol>("prefix_table", prefix_table_kw);
  syms.put<Symbol>("wildcard_table", wild_table_kw);
  syms.put<Symbol>("miss", miss_kw);
  syms.put<Symbol>("Port", port_kw);
  syms.put<Symbol>("goto", goto_kw);
  syms.put<Symbol>("output", output_kw);
  syms.put<Symbol>("write", write_kw);
  syms.put<Symbol>("drop", drop_kw);
  syms.put<Symbol>("flood", flood_kw);
  syms.put<Symbol>("clear", clear_kw);
  syms.put<Symbol>("set", set_kw);
  syms.put<Symbol>("copy", copy_kw);
  syms.put<Symbol>("add", add_kw);
  syms.put<Symbol>("remove", rmv_kw);
  syms.put<Symbol>("into", into_kw);
  syms.put<Symbol>("from", from_kw);
<<<<<<< HEAD
=======
  syms.put<Symbol>("event", event_kw);
>>>>>>> b981d296
  syms.put<Symbol>("raise", raise_kw);

  // Reserved names.
  syms.put<Boolean_sym>("true", boolean_tok, true);
  syms.put<Boolean_sym>("false", boolean_tok, false);

  // Common identifiers
  syms.put<Symbol>("main", identifier_tok);
  syms.put<Symbol>("vptr", identifier_tok);
}<|MERGE_RESOLUTION|>--- conflicted
+++ resolved
@@ -91,10 +91,7 @@
     case rmv_kw: return "remove";
     case into_kw: return "into";
     case from_kw: return "from";
-<<<<<<< HEAD
-=======
     case event_kw: return "event";
->>>>>>> b981d296
     case raise_kw: return "raise";
 
     default: return "<unspecified>";
@@ -190,10 +187,7 @@
   syms.put<Symbol>("remove", rmv_kw);
   syms.put<Symbol>("into", into_kw);
   syms.put<Symbol>("from", from_kw);
-<<<<<<< HEAD
-=======
   syms.put<Symbol>("event", event_kw);
->>>>>>> b981d296
   syms.put<Symbol>("raise", raise_kw);
 
   // Reserved names.
