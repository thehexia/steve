// Copyright (c) 2015 Andrew Sutton
// All rights reserved

#ifndef BEAKER_PARSER_HPP
#define BEAKER_PARSER_HPP

#include <beaker/prelude.hpp>
#include <beaker/decl.hpp>
#include <beaker/specifier.hpp>
#include <beaker/token.hpp>


class Input_buffer;


// The parser performs syntactic analysis, transforming
// a token stream into an AST.
class Parser
{
public:
  Parser(Symbol_table&, Token_stream&);
  Parser(Symbol_table&, Token_stream&, Location_map&);

  // Expression parsers
  Expr* primary_expr();
  Expr* call_expr();
  Expr* postfix_expr();
  Expr* unary_expr();
  Expr* multiplicative_expr();
  Expr* additive_expr();
  Expr* bitshift_expr();
  Expr* ordering_expr();
  Expr* equality_expr();
  Expr* bitwise_and_expr();
  Expr* bitwise_xor_expr();
  Expr* bitwise_or_expr();
  Expr* logical_and_expr();
  Expr* logical_or_expr();
  Expr* field_name_expr();
  Expr* field_access_expr(Token);
  Expr* expr();

  // Postfix expr
  Expr* dot_expr(Expr*);
  Expr* call_expr(Expr*);

  // Type parsers
  Type const* integer_type();
  Type const* unsigned_integer_type();
  Type const* primary_type();
  Type const* postfix_type();
  Type const* type();

  // Declaration parsers
  Decl* decl();
  Decl* variable_decl(Specifier);
  Decl* function_decl(Specifier);
  Decl* parameter_decl();
  Decl* record_decl(Specifier);
  Decl* field_decl(Specifier);
  Decl* method_decl(Specifier);
  Specifier specifier_seq();

  // network specific
  Decl* layout_decl();
  Decl* decode_decl();
  Decl* exact_table_decl();
  Decl* key_decl();
  Decl* flow_decl();
  Decl* port_decl();
  Decl* extract_decl();
  Decl* rebind_decl();
  Decl* event_decl();

  // Statement parsers
  Stmt* stmt();
  Stmt* empty_stmt();
  Stmt* block_stmt();
  Stmt* return_stmt();
  Stmt* if_stmt();
  Stmt* while_stmt();
  Stmt* break_stmt();
  Stmt* continue_stmt();
  Stmt* declaration_stmt();
  Stmt* expression_stmt();
  Stmt* match_stmt();
  Stmt* case_stmt();
  Stmt* miss_case_stmt();
  Stmt* decode_stmt();
  Stmt* goto_stmt();
  Stmt* drop_stmt();
  Stmt* flood_stmt();
  Stmt* clear_stmt();
  Stmt* output_stmt();
  Stmt* set_stmt();
  Stmt* copy_stmt();
  Stmt* write_stmt();
  Stmt* add_flow_stmt();
  Stmt* rmv_flow_stmt();
  Stmt* raise_stmt();

  // Top-level.
  Decl* module(Module_decl*);

  // Helpers
  Expr_seq parse_colon_seperated(Token tok);
  Symbol const* get_qualified_name(Expr_seq const&);

  // Parse state
  bool ok() const { return errs_ == 0; }

  explicit operator bool() const { return ok(); }

private:
  // Actions
  Type const* on_id_type(Token);
  Type const* on_reference_type(Type const*);
  Type const* on_array_type(Type const*, Expr*);
  Type const* on_block_type(Type const*);
  Type const* on_function_type(Type_seq const&, Type const*);

  Expr* on_id(Token);
  Expr* on_bool(Token);
  Expr* on_int(Token);
  Expr* on_uint(Token);
  Expr* on_hex(Token);
  Expr* on_binary(Token);
  Expr* on_char(Token);
  Expr* on_str(Token);
  Expr* on_add(Expr*, Expr*);
  Expr* on_sub(Expr*, Expr*);
  Expr* on_mul(Expr*, Expr*);
  Expr* on_div(Expr*, Expr*);
  Expr* on_rem(Expr*, Expr*);
  Expr* on_lshift(Expr*, Expr*);
  Expr* on_rshift(Expr*, Expr*);
  Expr* on_bitwise_and(Expr*, Expr*);
  Expr* on_bitwise_or(Expr*, Expr*);
  Expr* on_xor(Expr*, Expr*);
  Expr* on_neg(Expr*);
  Expr* on_pos(Expr*);
  Expr* on_eq(Expr*, Expr*);
  Expr* on_ne(Expr*, Expr*);
  Expr* on_lt(Expr*, Expr*);
  Expr* on_gt(Expr*, Expr*);
  Expr* on_le(Expr*, Expr*);
  Expr* on_ge(Expr*, Expr*);
  Expr* on_and(Expr*, Expr*);
  Expr* on_or(Expr*, Expr*);
  Expr* on_not(Expr*);
  Expr* on_call(Expr*, Expr_seq const&);
  Expr* on_index(Expr*, Expr*);
  Expr* on_dot(Expr*, Expr*);
  Expr* on_field_name(Expr_seq const&);
  Expr* on_field_access(Expr_seq const&);

  Decl* on_variable(Specifier, Token, Type const*);
  Decl* on_variable(Specifier, Token, Type const*, Expr*);
  Decl* on_parameter(Specifier, Type const*);
  Decl* on_parameter(Specifier, Token, Type const*);
  Decl* on_function(Specifier, Token, Decl_seq const&, Type const*);
  Decl* on_function(Specifier, Token, Decl_seq const&, Type const*, Stmt*);
  Decl* on_record(Specifier, Token, Decl_seq const&, Decl_seq const&, Type const*);
  Decl* on_field(Specifier, Token, Type const*);
  Decl* on_method(Specifier, Token, Decl_seq const&, Type const*, Stmt*);
  Decl* on_module(Module_decl*, Decl_seq const&);

  Decl* on_layout(Token, Decl_seq const&);
  Decl* on_decoder(Token, Type const*, Stmt*, bool);
  Decl* on_extract(Expr*);
  Decl* on_rebind(Expr*, Expr*);
  Decl* on_exact_table(Token, Decl_seq&, Decl_seq&, Decl*);
  Decl* on_key(Expr_seq const&);
  Decl* on_flow(Expr_seq&, Stmt*);
  Decl* on_flow_miss(Stmt*);
  Decl* on_port(Token, Expr*);
  Decl* on_event(Token, Decl_seq const&, Stmt*);


  // FIXME: Remove _stmt from handlers.
  Stmt* on_empty();
  Stmt* on_block(Stmt_seq const&);
  Stmt* on_assign(Expr*, Expr*);
  Stmt* on_return(Expr*);
  Stmt* on_if_then(Expr*, Stmt*);
  Stmt* on_if_else(Expr*, Stmt*, Stmt*);
  Stmt* on_while(Expr*, Stmt*);
  Stmt* on_break();
  Stmt* on_continue();
  Stmt* on_expression(Expr*);
  Stmt* on_declaration(Decl*);

  Stmt* on_case(Expr*, Stmt*);
  Stmt* on_match(Expr*, Stmt_seq&, Stmt*);
  Stmt* on_decode(Expr*);
  Stmt* on_goto(Expr*);
  Stmt* on_drop();
  Stmt* on_flood();
  Stmt* on_clear();
  Stmt* on_output(Expr*);
  Stmt* on_set(Expr*, Expr*);
  Stmt* on_copy(Expr*, Expr*);
  Stmt* on_write(Stmt*);
  Stmt* on_add_flow(Decl*, Expr*);
  Stmt* on_rmv_flow(Expr_seq const&, Expr*);
<<<<<<< HEAD
  Stmt* raise(Expr*);
=======
  Stmt* on_raise(Expr*);
>>>>>>> b981d296

  // Parsing support
  Token_kind lookahead() const;
  Token_kind lookahead(int) const;
  Token      match(Token_kind);
  Token      match_if(Token_kind);
  Token      require(Token_kind);
  Token      accept();
  void       consume_until(Token_kind);
  void       consume_thru(Token_kind);

  // Error handling. These functions throw
  // exceptions. They never return.
  [[noreturn]] void error(char const*);
  [[noreturn]] void error(String const&);

  // Location management
  void locate(void*, Location);

  template<typename T, typename... Args>
  T* init(Location, Args&&...);

private:
  Symbol_table& syms_;
  Token_stream& ts_;
  Location_map* locs_;

  Specifier spec_;  // Current specifeirs

  int errs_;        // Error count

  // Parse flags
  Token_kind term_; // Statement termination token.
};


inline
Parser::Parser(Symbol_table& s, Token_stream& t)
  : syms_(s), ts_(t), locs_(nullptr), errs_(0), term_()
{ }


inline
Parser::Parser(Symbol_table& s, Token_stream& t, Location_map& l)
  : syms_(s), ts_(t), locs_(&l), errs_(0), term_()
{ }


// Returns the first token of lookahead.
inline Token_kind
Parser::lookahead() const
{
  return Token_kind(ts_.peek().kind());
}


// Returns the nth token of lookahead.
inline Token_kind
Parser::lookahead(int n) const
{
  return Token_kind(ts_.peek(n).kind());
}


// Save the location of the declaratio.
inline void
Parser::locate(void* p, Location l)
{
  locs_->emplace(p, l);
}


// A helper function to create nodes and record their
// source location.
//
// TODO: Put this in the .cpp file? It is private.
template<typename T, typename... Args>
inline T*
Parser::init(Location loc, Args&&... args)
{
  T* t = new T(std::forward<Args>(args)...);
  locs_->emplace(t, loc);
  return t;
}


#endif<|MERGE_RESOLUTION|>--- conflicted
+++ resolved
@@ -203,11 +203,8 @@
   Stmt* on_write(Stmt*);
   Stmt* on_add_flow(Decl*, Expr*);
   Stmt* on_rmv_flow(Expr_seq const&, Expr*);
-<<<<<<< HEAD
   Stmt* raise(Expr*);
-=======
   Stmt* on_raise(Expr*);
->>>>>>> b981d296
 
   // Parsing support
   Token_kind lookahead() const;
